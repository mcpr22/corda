package net.corda.node.internal

import net.corda.core.crypto.SecureHash
import net.corda.core.identity.Party
<<<<<<< HEAD
import net.corda.core.internal.DigitalSignatureWithCert
import net.corda.core.internal.NamedCacheFactory
import net.corda.core.internal.NetworkParametersStorage
import net.corda.core.internal.SignedDataWithCert
=======
import net.corda.core.internal.*
>>>>>>> 365471d9
import net.corda.core.node.NetworkParameters
import net.corda.core.node.NotaryInfo
import net.corda.core.serialization.SerializedBytes
import net.corda.core.serialization.SingletonSerializeAsToken
import net.corda.core.serialization.deserialize
import net.corda.core.utilities.MAX_HASH_HEX_SIZE
import net.corda.core.utilities.contextLogger
import net.corda.core.utilities.trace
import net.corda.node.services.network.NetworkMapClient
import net.corda.node.utilities.AppendOnlyPersistentMap
import net.corda.nodeapi.internal.crypto.X509CertificateFactory
import net.corda.nodeapi.internal.crypto.X509Utilities
import net.corda.nodeapi.internal.network.SignedNetworkParameters
import net.corda.nodeapi.internal.network.verifiedNetworkMapCert
import net.corda.nodeapi.internal.network.verifiedNetworkParametersCert
import net.corda.nodeapi.internal.persistence.CordaPersistence
import net.corda.nodeapi.internal.persistence.NODE_DATABASE_PREFIX
import org.apache.commons.lang.ArrayUtils
import java.security.cert.X509Certificate
import javax.persistence.*

class DBNetworkParametersStorage(
        cacheFactory: NamedCacheFactory,
        private val database: CordaPersistence,
        // TODO It's very inefficient solution (at least at the beginning when node joins without historical data)
        // We could have historic parameters endpoint or always add parameters as an attachment to the transaction.
        private val networkMapClient: NetworkMapClient?
) : NetworkParametersStorage, SingletonSerializeAsToken() {
    private lateinit var trustRoot: X509Certificate

    companion object {
        private val log = contextLogger()

        fun createParametersMap(cacheFactory: NamedCacheFactory): AppendOnlyPersistentMap<SecureHash, SignedDataWithCert<NetworkParameters>, PersistentNetworkParameters, String> {
            return AppendOnlyPersistentMap(
                    cacheFactory = cacheFactory,
                    name = "NodeParametersStorage_networkParametersByHash",
                    toPersistentEntityKey = { it.toString() },
                    fromPersistentEntity = {
                        Pair(
                                SecureHash.parse(it.hash),
                                it.signedNetworkParameters
                        )
                    },
                    toPersistentEntity = { key: SecureHash, value: SignedDataWithCert<NetworkParameters> ->
                        PersistentNetworkParameters(key.toString(), value.verified().epoch, value.raw.bytes, value.sig.bytes, value.sig.by.encoded,
                                X509Utilities.buildCertPath(value.sig.parentCertsChain).encoded)
                    },
                    persistentEntityClass = PersistentNetworkParameters::class.java
            )
        }
    }

    override fun setCurrentParameters(currentSignedParameters: SignedDataWithCert<NetworkParameters>, trustRoot: X509Certificate) {
        this.trustRoot = trustRoot
        saveParameters(currentSignedParameters)
        _currentHash = currentSignedParameters.raw.hash
    }

    private lateinit var _currentHash: SecureHash
    override val currentHash: SecureHash get() = _currentHash
    // TODO Have network map serve special "starting" parameters as parameters for resolution for older transactions?
    override val defaultHash: SecureHash get() = currentHash

    private val hashToParameters = createParametersMap(cacheFactory)

    override fun lookup(hash: SecureHash): NetworkParameters? {
        return database.transaction { hashToParameters[hash]?.raw?.deserialize() } ?: tryDownloadUnknownParameters(hash)
    }

    override fun lookupSigned(hash: SecureHash): SignedDataWithCert<NetworkParameters>? {
        return database.transaction { hashToParameters[hash] }
    }

    override fun hasParameters(hash: SecureHash): Boolean = hash in hashToParameters

    override fun lookupSigned(hash: SecureHash): SignedDataWithCert<NetworkParameters>? {
        return database.transaction { hashToParameters[hash] }
    }

    override fun hasParameters(hash: SecureHash): Boolean = hash in hashToParameters

    override fun saveParameters(signedNetworkParameters: SignedNetworkParameters) {
        log.trace { "Saving new network parameters to network parameters storage." }
        val networkParameters = signedNetworkParameters.verifiedNetworkMapCert(trustRoot)
        val hash = signedNetworkParameters.raw.hash
        log.trace { "Parameters to save $networkParameters with hash $hash" }
        database.transaction {
            hashToParameters.addWithDuplicatesAllowed(hash, signedNetworkParameters)
        }
    }

<<<<<<< HEAD
    // TODO Revisit this approach
=======
>>>>>>> 365471d9
    private fun tryDownloadUnknownParameters(parametersHash: SecureHash): NetworkParameters? {
        return if (networkMapClient != null) {
            try {
                val signedParams = networkMapClient.getNetworkParameters(parametersHash)
                val networkParameters = signedParams.verifiedNetworkParametersCert(trustRoot)
                saveParameters(signedParams)
                networkParameters
            } catch (e: Exception) {
                log.warn("Failed to download historical network parameters with hash $parametersHash", e)
                null
            }
        } else {
            log.warn("Tried to download historical network parameters with hash $parametersHash, but network map url isn't configured")
            null
        }
    }

    /**
     * Try to obtain notary info from the current network parameters. If not found, look through historical ones.
     */
    override fun getHistoricNotary(party: Party): NotaryInfo? {
        val currentParameters = lookup(currentHash)
                ?: throw IllegalStateException("Unable to obtain NotaryInfo – current network parameters not set.")
        val inCurrentParams = currentParameters.notaries.singleOrNull { it.identity == party }
        if (inCurrentParams == null) {
            val inOldParams = hashToParameters.allPersisted().flatMap { (_, signedParams) ->
                val parameters = signedParams.raw.deserialize()
                parameters.notaries.asSequence()
            }.firstOrNull { it.identity == party }
            return inOldParams
        } else return inCurrentParams
    }

    @Entity
    @Table(name = "${NODE_DATABASE_PREFIX}network_parameters")
    class PersistentNetworkParameters(
            @Id
            @Column(name = "hash", length = MAX_HASH_HEX_SIZE, nullable = false)
            val hash: String = "",

            @Column(name = "epoch", nullable = false)
            val epoch: Int = 0,

            // Stored as serialized bytes because network parameters structure evolves over time.
            @Lob
            @Column(name = "parameters_bytes", nullable = false)
            val networkParametersBytes: ByteArray = ArrayUtils.EMPTY_BYTE_ARRAY,

            @Lob
            @Column(name = "signature_bytes", nullable = false)
            private val signature: ByteArray = ArrayUtils.EMPTY_BYTE_ARRAY,

            // First certificate in the certificate chain.
            @Lob
            @Column(name = "cert", nullable = false)
            private val certificate: ByteArray = ArrayUtils.EMPTY_BYTE_ARRAY,

            // Parent certificate path (the first one is stored separately), so node is agnostic to certificate hierarchy.
            @Lob
            @Column(name = "parent_cert_path", nullable = false)
            private val certPath: ByteArray = ArrayUtils.EMPTY_BYTE_ARRAY
    ) {
        val networkParameters: NetworkParameters get() = networkParametersBytes.deserialize()
        val signedNetworkParameters: SignedDataWithCert<NetworkParameters>
            get() {
                val certChain = X509CertificateFactory().delegate.generateCertPath(certPath.inputStream())
                        .certificates.map { it as X509Certificate }
                val signWithCert = DigitalSignatureWithCert(X509CertificateFactory().generateCertificate(certificate.inputStream()), certChain, signature)
                return SignedDataWithCert(SerializedBytes(networkParametersBytes), signWithCert)
            }
    }
}<|MERGE_RESOLUTION|>--- conflicted
+++ resolved
@@ -2,14 +2,7 @@
 
 import net.corda.core.crypto.SecureHash
 import net.corda.core.identity.Party
-<<<<<<< HEAD
-import net.corda.core.internal.DigitalSignatureWithCert
-import net.corda.core.internal.NamedCacheFactory
-import net.corda.core.internal.NetworkParametersStorage
-import net.corda.core.internal.SignedDataWithCert
-=======
 import net.corda.core.internal.*
->>>>>>> 365471d9
 import net.corda.core.node.NetworkParameters
 import net.corda.core.node.NotaryInfo
 import net.corda.core.serialization.SerializedBytes
@@ -80,11 +73,7 @@
         return database.transaction { hashToParameters[hash]?.raw?.deserialize() } ?: tryDownloadUnknownParameters(hash)
     }
 
-    override fun lookupSigned(hash: SecureHash): SignedDataWithCert<NetworkParameters>? {
-        return database.transaction { hashToParameters[hash] }
-    }
-
-    override fun hasParameters(hash: SecureHash): Boolean = hash in hashToParameters
+    override fun getEpochFromHash(hash: SecureHash): Int? = lookup(hash)?.epoch
 
     override fun lookupSigned(hash: SecureHash): SignedDataWithCert<NetworkParameters>? {
         return database.transaction { hashToParameters[hash] }
@@ -102,10 +91,6 @@
         }
     }
 
-<<<<<<< HEAD
-    // TODO Revisit this approach
-=======
->>>>>>> 365471d9
     private fun tryDownloadUnknownParameters(parametersHash: SecureHash): NetworkParameters? {
         return if (networkMapClient != null) {
             try {
